--- conflicted
+++ resolved
@@ -238,17 +238,10 @@
             Nfolds                          = len(test_idxs)
 
         is_full                             = Nfolds == len(test_idxs)
-<<<<<<< HEAD
 
         loglike_matrix                      = np.zeros((Nfolds, self.N_S_max))
 
         for fold in tqdm(range(Nfolds), "Folds: ", Nfolds, position=0, leave=True):
-=======
-
-        loglike_matrix                      = np.zeros((Nfolds, self.N_S_max))
-
-        for fold in select_fold:
->>>>>>> a6fce6d8
 
             indx_test                       = test_idxs[fold]
             indx_train                      = np.array([x for x in range(self.__sustainData.getNumSamples()) if x not in indx_test])
@@ -334,7 +327,6 @@
             print("Cannot calculate CVIC and loglike_matrix without all folds. Rerun cross_validate_sustain_model after all folds calculated.")
             return [], []
 
-<<<<<<< HEAD
         print(f"Average test set log-likelihood for each subtype model: {np.mean(loglike_matrix, 0)}")
 
         if plot:
@@ -348,20 +340,6 @@
                 pylab.plot(x, y, 'r.', alpha=0.2)
             pylab.savefig(Path(self.output_folder) / 'Log_likelihoods_cv_folds.png')
             pylab.show()
-=======
-        print("Average test set log-likelihood for each subtype model: " + str(np.mean(loglike_matrix, 0)))
-
-        import pandas as pd
-        import pylab
-        df_loglike                                 = pd.DataFrame(data = loglike_matrix, columns = ["Subtype " + str(i+1) for i in range(self.N_S_max)])
-        df_loglike.boxplot(grid=False, fontsize=15)
-        for i in range(self.N_S_max):
-            y                                   = df_loglike[["Subtype " + str(i+1)]]
-            x                                   = np.random.normal(1+i, 0.04, size=len(y)) # Add some random "jitter" to the x-axis
-            pylab.plot(x, y, 'r.', alpha=0.2)
-        pylab.savefig(os.path.join(self.output_folder, 'Log_likelihoods_cv_folds.png'))
-        pylab.show()
->>>>>>> a6fce6d8
 
         CVIC                            = np.zeros(self.N_S_max)
 
